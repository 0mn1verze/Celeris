use thiserror::Error;

use crate::core::Colour;

/******************************************\
|==========================================|
|                  Piece                   |
|==========================================|
\******************************************/

/// # Piece representation
/// 
/// - Represents the different chess pieces 

#[rustfmt::skip]
#[repr(u8)]
#[derive(Debug, Clone, Copy, PartialEq, Eq)]
pub enum Piece {
    WhitePawn, BlackPawn, WhiteKnight, BlackKnight, WhiteBishop, BlackBishop, WhiteRook, BlackRook, WhiteQueen, BlackQueen, WhiteKing, BlackKing,
}

impl Piece {
<<<<<<< HEAD
=======
    /// Number of elements in the Piece enum
>>>>>>> dc01cf8e
    pub const NUM: usize = 12;
}

crate::impl_from_to_primitive!(Piece);
crate::impl_enum_iter!(Piece);

/******************************************\
|==========================================|
|                Piece Type                |
|==========================================|
\******************************************/

/// # Piece Type representation
/// 
/// - Represents the different chess piece types

#[rustfmt::skip]
#[repr(u8)]
#[derive(Debug, Clone, Copy, PartialEq, Eq)]
pub enum PieceType {
   Pawn, Knight, Bishop, Rook, Queen, King,
}

impl PieceType {
    /// Number of elements in the PieceType enum
    pub const NUM: usize = 6;
}

crate::impl_from_to_primitive!(PieceType);
crate::impl_enum_iter!(PieceType);

/******************************************\
|==========================================|
|              Implementation              |
|==========================================|
\******************************************/

impl Piece {
<<<<<<< HEAD
    /// # Get Piece Type
    ///
    /// Extracts the piece type from a piece by masking out the colour bit.
    ///
    /// Returns the corresponding `PieceType` enum value.
    pub const fn pt(self) -> PieceType {
        PieceType::from_unchecked(self as u8 >> 1)
    }
    /// # Get Piece Colour
    ///
    /// Extracts the colour from a piece by checking the colour bit.
    ///
    /// Returns the corresponding `Colour` enum value.
    pub const fn colour(self) -> Colour {
        Colour::from_unchecked(self as u8 & 1)
=======
    /// Returns the piece type of the piece
    pub const fn pt(self) -> PieceType {
        unsafe { PieceType::from_unchecked(self as u8 >> 1) }
    }

    /// Returns the colour of the piece
    pub const fn colour(self) -> Colour {
        unsafe { Colour::from_unchecked(self as u8 & 1) }
>>>>>>> dc01cf8e
    }

    /// Combines a colour and piece type pair to create a piece
    ///
    /// ## Examples
    ///
    /// ```
    /// use chess::core::{Piece, Colour, PieceType};
    ///
    /// assert_eq!(Piece::from_parts(Colour::White, PieceType::Pawn), Piece::WhitePawn);
    /// assert_eq!(Piece::from_parts(Colour::Black, PieceType::King), Piece::BlackKing);
    /// ```
    pub const fn from_parts(colour: Colour, piece_type: PieceType) -> Self {
<<<<<<< HEAD
        Piece::from_unchecked(colour as u8 | (piece_type as u8) << 1)
=======
        unsafe { Piece::from_unchecked(colour as u8 | (piece_type as u8) << 1) }
>>>>>>> dc01cf8e
    }
}

/******************************************\
|==========================================|
|                 Display                  |
|==========================================|
\******************************************/

<<<<<<< HEAD
=======
/// String to convert from piece/piece type to their string representation
>>>>>>> dc01cf8e
const PIECE_STR: &str = "PpNnBbRrQqKk";

impl std::fmt::Display for Piece {
    fn fmt(&self, f: &mut std::fmt::Formatter<'_>) -> std::fmt::Result {
        let piece_char = PIECE_STR.chars().nth(self.index()).unwrap();
        write!(f, "{}", piece_char)
    }
}

impl std::fmt::Display for PieceType {
    fn fmt(&self, f: &mut std::fmt::Formatter<'_>) -> std::fmt::Result {
        let piece_char = PIECE_STR
            .chars()
            .nth(self.index() << 1)
            .unwrap()
            .to_ascii_lowercase();
        write!(f, "{}", piece_char)
    }
}

/******************************************\
|==========================================|
|                Parse Piece               |
|==========================================|
\******************************************/

impl std::str::FromStr for Piece {
    type Err = ParsePieceError;

    /// Parse the piece character into a piece, with error checkings
    ///
    /// ## Examples
    ///
    /// ```
    /// use chess::core::{Piece, ParsePieceError};
    /// use std::str::FromStr;
    ///
    /// assert_eq!(Piece::from_str("P").unwrap(), Piece::WhitePawn);
    /// assert_eq!("k".parse::<Piece>().unwrap(), Piece::BlackKing);
    /// assert!(matches!("X".parse::<Piece>(), Err(ParsePieceError::InvalidChar('X'))));
    /// ```
    fn from_str(s: &str) -> Result<Self, Self::Err> {
        if s.len() != 1 {
            return Err(ParsePieceError::InvalidLength(s.len()));
        }

        let piece_char = s.chars().next().ok_or(ParsePieceError::InvalidLength(0))?;
        let index = PIECE_STR
            .chars()
            .position(|c| c == piece_char && c != ' ')
            .ok_or(ParsePieceError::InvalidChar(piece_char))? as u8;

        unsafe { Ok(Piece::from_unchecked(index)) }
    }
}

/******************************************\
|==========================================|
|            Piece Parse Error             |
|==========================================|
\******************************************/

#[derive(Error, Debug, Clone, PartialEq, Eq)]
pub enum ParsePieceError {
    #[error("Invalid length for piece string: {0}, expected 1")]
    InvalidLength(usize),
    #[error("Invalid character for piece string: '{0}', expected 'P'-'K'")]
    InvalidChar(char),
}

/******************************************\
|==========================================|
|                Unit Tests                |
|==========================================|
\******************************************/

#[cfg(test)]
mod tests {
    use super::*;

    #[test]
    fn test_piece_type_extraction() {
        assert_eq!(Piece::WhitePawn.pt(), PieceType::Pawn);
        assert_eq!(Piece::WhiteKnight.pt(), PieceType::Knight);
        assert_eq!(Piece::WhiteBishop.pt(), PieceType::Bishop);
        assert_eq!(Piece::WhiteRook.pt(), PieceType::Rook);
        assert_eq!(Piece::WhiteQueen.pt(), PieceType::Queen);
        assert_eq!(Piece::WhiteKing.pt(), PieceType::King);

        assert_eq!(Piece::BlackPawn.pt(), PieceType::Pawn);
        assert_eq!(Piece::BlackKnight.pt(), PieceType::Knight);
        assert_eq!(Piece::BlackBishop.pt(), PieceType::Bishop);
        assert_eq!(Piece::BlackRook.pt(), PieceType::Rook);
        assert_eq!(Piece::BlackQueen.pt(), PieceType::Queen);
        assert_eq!(Piece::BlackKing.pt(), PieceType::King);
    }

    #[test]
    fn test_piece_colour_extraction() {
        assert_eq!(Piece::WhitePawn.colour(), Colour::White);
        assert_eq!(Piece::WhiteKnight.colour(), Colour::White);
        assert_eq!(Piece::WhiteBishop.colour(), Colour::White);
        assert_eq!(Piece::WhiteRook.colour(), Colour::White);
        assert_eq!(Piece::WhiteQueen.colour(), Colour::White);
        assert_eq!(Piece::WhiteKing.colour(), Colour::White);

        assert_eq!(Piece::BlackPawn.colour(), Colour::Black);
        assert_eq!(Piece::BlackKnight.colour(), Colour::Black);
        assert_eq!(Piece::BlackBishop.colour(), Colour::Black);
        assert_eq!(Piece::BlackRook.colour(), Colour::Black);
        assert_eq!(Piece::BlackQueen.colour(), Colour::Black);
        assert_eq!(Piece::BlackKing.colour(), Colour::Black);
    }

    #[test]
    fn test_create_piece_from_colour_and_type() {
        assert_eq!(
            Piece::from_parts(Colour::White, PieceType::Pawn),
            Piece::WhitePawn
        );
        assert_eq!(
            Piece::from_parts(Colour::White, PieceType::Knight),
            Piece::WhiteKnight
        );
        assert_eq!(
            Piece::from_parts(Colour::White, PieceType::Bishop),
            Piece::WhiteBishop
        );
        assert_eq!(
            Piece::from_parts(Colour::White, PieceType::Rook),
            Piece::WhiteRook
        );
        assert_eq!(
            Piece::from_parts(Colour::White, PieceType::Queen),
            Piece::WhiteQueen
        );
        assert_eq!(
            Piece::from_parts(Colour::White, PieceType::King),
            Piece::WhiteKing
        );

        assert_eq!(
            Piece::from_parts(Colour::Black, PieceType::Pawn),
            Piece::BlackPawn
        );
        assert_eq!(
            Piece::from_parts(Colour::Black, PieceType::Knight),
            Piece::BlackKnight
        );
        assert_eq!(
            Piece::from_parts(Colour::Black, PieceType::Bishop),
            Piece::BlackBishop
        );
        assert_eq!(
            Piece::from_parts(Colour::Black, PieceType::Rook),
            Piece::BlackRook
        );
        assert_eq!(
            Piece::from_parts(Colour::Black, PieceType::Queen),
            Piece::BlackQueen
        );
        assert_eq!(
            Piece::from_parts(Colour::Black, PieceType::King),
            Piece::BlackKing
        );
    }

    #[test]
    fn test_piece_type_from_numeric_value() {
        assert_eq!(unsafe { PieceType::from_unchecked(0) }, PieceType::Pawn);
        assert_eq!(unsafe { PieceType::from_unchecked(1) }, PieceType::Knight);
        assert_eq!(unsafe { PieceType::from_unchecked(2) }, PieceType::Bishop);
        assert_eq!(unsafe { PieceType::from_unchecked(3) }, PieceType::Rook);
        assert_eq!(unsafe { PieceType::from_unchecked(4) }, PieceType::Queen);
        assert_eq!(unsafe { PieceType::from_unchecked(5) }, PieceType::King);
    }

    #[test]
    fn test_piece_conversion_roundtrip() {
        for piece in Piece::iter() {
            let colour = piece.colour();
            let piece_type = piece.pt();
            let reconstructed = Piece::from_parts(colour, piece_type);
            assert_eq!(piece, reconstructed);
        }
    }

    #[test]
    fn test_piece_from_str_valid() {
        assert_eq!("P".parse::<Piece>().unwrap(), Piece::WhitePawn);
        assert_eq!("N".parse::<Piece>().unwrap(), Piece::WhiteKnight);
        assert_eq!("B".parse::<Piece>().unwrap(), Piece::WhiteBishop);
        assert_eq!("R".parse::<Piece>().unwrap(), Piece::WhiteRook);
        assert_eq!("Q".parse::<Piece>().unwrap(), Piece::WhiteQueen);
        assert_eq!("K".parse::<Piece>().unwrap(), Piece::WhiteKing);
        assert_eq!("p".parse::<Piece>().unwrap(), Piece::BlackPawn);
        assert_eq!("n".parse::<Piece>().unwrap(), Piece::BlackKnight);
        assert_eq!("b".parse::<Piece>().unwrap(), Piece::BlackBishop);
        assert_eq!("r".parse::<Piece>().unwrap(), Piece::BlackRook);
        assert_eq!("q".parse::<Piece>().unwrap(), Piece::BlackQueen);
        assert_eq!("k".parse::<Piece>().unwrap(), Piece::BlackKing);
    }

    #[test]
    fn test_piece_from_str_invalid() {
        assert!(matches!(
            "".parse::<Piece>(),
            Err(ParsePieceError::InvalidLength(0))
        ));
        assert!(matches!(
            "Pn".parse::<Piece>(),
            Err(ParsePieceError::InvalidLength(2))
        ));
        assert!(matches!(
            "pp".parse::<Piece>(),
            Err(ParsePieceError::InvalidLength(2))
        ));

        assert!(matches!(
            "X".parse::<Piece>(),
            Err(ParsePieceError::InvalidChar('X'))
        ));
        assert!(matches!(
            " ".parse::<Piece>(),
            Err(ParsePieceError::InvalidChar(' '))
        ));
        assert!(matches!(
            "1".parse::<Piece>(),
            Err(ParsePieceError::InvalidChar('1'))
        ));
        assert!(matches!(
            "o".parse::<Piece>(),
            Err(ParsePieceError::InvalidChar('o'))
        ));
        assert!(matches!(
            "O".parse::<Piece>(),
            Err(ParsePieceError::InvalidChar('O'))
        ));
        assert!(matches!(
            "a".parse::<Piece>(),
            Err(ParsePieceError::InvalidChar('a'))
        ));
    }
}<|MERGE_RESOLUTION|>--- conflicted
+++ resolved
@@ -17,17 +17,15 @@
 #[derive(Debug, Clone, Copy, PartialEq, Eq)]
 pub enum Piece {
     WhitePawn, BlackPawn, WhiteKnight, BlackKnight, WhiteBishop, BlackBishop, WhiteRook, BlackRook, WhiteQueen, BlackQueen, WhiteKing, BlackKing,
+    WhitePawn, BlackPawn, WhiteKnight, BlackKnight, WhiteBishop, BlackBishop, WhiteRook, BlackRook, WhiteQueen, BlackQueen, WhiteKing, BlackKing,
 }
 
 impl Piece {
-<<<<<<< HEAD
-=======
-    /// Number of elements in the Piece enum
->>>>>>> dc01cf8e
     pub const NUM: usize = 12;
 }
 
 crate::impl_from_to_primitive!(Piece);
+crate::impl_enum_iter!(Piece);
 crate::impl_enum_iter!(Piece);
 
 /******************************************\
@@ -62,7 +60,6 @@
 \******************************************/
 
 impl Piece {
-<<<<<<< HEAD
     /// # Get Piece Type
     ///
     /// Extracts the piece type from a piece by masking out the colour bit.
@@ -78,34 +75,17 @@
     /// Returns the corresponding `Colour` enum value.
     pub const fn colour(self) -> Colour {
         Colour::from_unchecked(self as u8 & 1)
-=======
-    /// Returns the piece type of the piece
-    pub const fn pt(self) -> PieceType {
-        unsafe { PieceType::from_unchecked(self as u8 >> 1) }
-    }
-
-    /// Returns the colour of the piece
-    pub const fn colour(self) -> Colour {
-        unsafe { Colour::from_unchecked(self as u8 & 1) }
->>>>>>> dc01cf8e
-    }
-
-    /// Combines a colour and piece type pair to create a piece
-    ///
-    /// ## Examples
-    ///
-    /// ```
-    /// use chess::core::{Piece, Colour, PieceType};
+    }
+
+    /// # Create Piece from Colour and Type
+    ///
+    /// Allows creating a piece by combining a colour and a piece type.
     ///
     /// assert_eq!(Piece::from_parts(Colour::White, PieceType::Pawn), Piece::WhitePawn);
     /// assert_eq!(Piece::from_parts(Colour::Black, PieceType::King), Piece::BlackKing);
     /// ```
     pub const fn from_parts(colour: Colour, piece_type: PieceType) -> Self {
-<<<<<<< HEAD
         Piece::from_unchecked(colour as u8 | (piece_type as u8) << 1)
-=======
-        unsafe { Piece::from_unchecked(colour as u8 | (piece_type as u8) << 1) }
->>>>>>> dc01cf8e
     }
 }
 
@@ -115,10 +95,6 @@
 |==========================================|
 \******************************************/
 
-<<<<<<< HEAD
-=======
-/// String to convert from piece/piece type to their string representation
->>>>>>> dc01cf8e
 const PIECE_STR: &str = "PpNnBbRrQqKk";
 
 impl std::fmt::Display for Piece {
@@ -130,6 +106,11 @@
 
 impl std::fmt::Display for PieceType {
     fn fmt(&self, f: &mut std::fmt::Formatter<'_>) -> std::fmt::Result {
+        let piece_char = PIECE_STR
+            .chars()
+            .nth(self.index() << 1)
+            .unwrap()
+            .to_ascii_lowercase();
         let piece_char = PIECE_STR
             .chars()
             .nth(self.index() << 1)
